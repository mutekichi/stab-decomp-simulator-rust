--- conflicted
+++ resolved
@@ -58,14 +58,8 @@
         """
         ...
 
-<<<<<<< HEAD
-    def inner_product(self, other: QuantumState) -> Tuple[float, float]:
-        """Computes the inner product :math:`\\langle\\text{self}|\\text{other}\\rangle`
-        between this state and another.
-=======
     def inner_product(self, other: QuantumState) -> complex:
         """Computes the inner product <self|other> between this state and another.
->>>>>>> 34126105
 
         Args:
             other (QuantumState): The other quantum state. Must have the same
